# CHANGELOG

## 0.2.0 - unreleased

Requires Panda system version >= 1.1.0

### New features

  * Added three new errors to the robot state
  * Added `epsilon` parameters to gripper grasp method
  * Added `tau_J_d`, `m_ee`, `F_x_Cee`, `I_ee`, `m_total`, `F_x_Ctotal` and `I_total`
    to the robot state
  * Added logs to ControlException
  * Added saturation to joint velocity, joint position, and joint impedance examples
  * Added support for commanding elbow positions for Cartesian motions
  * Fail earlier (by throwing exception) if any of the commanded values are NaN or infinity
  * Added support for stiffness frame to model

### Bugfixes

  * Changed examples to read initial states inside control loops (after controller switching)
  * Always throw `ControlException`s for control-related command responses

### Other changes

  * Changes in network protocol for new panda system version
  * Removed unnecessary public dependencies for libfranka
  * More descriptive exception messages
  * CI: Run linter on examples
  * New build-time dependency on Eigen3
  * Examples first move to an initial joint position
  * Changed thread priority to the maximum allowed value
<<<<<<< HEAD
  * Adjusted GetCartesianLimits response
=======
  * Prepare for the removal of the socket-init in the default constructor in POCO releases >= 1.8.0
>>>>>>> c1082622

## 0.1.0 - 2017-09-15

  * Initial release
<|MERGE_RESOLUTION|>--- conflicted
+++ resolved
@@ -30,11 +30,8 @@
   * New build-time dependency on Eigen3
   * Examples first move to an initial joint position
   * Changed thread priority to the maximum allowed value
-<<<<<<< HEAD
   * Adjusted GetCartesianLimits response
-=======
   * Prepare for the removal of the socket-init in the default constructor in POCO releases >= 1.8.0
->>>>>>> c1082622
 
 ## 0.1.0 - 2017-09-15
 
