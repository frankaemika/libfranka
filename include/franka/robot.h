#pragma once

#include <functional>
#include <memory>
#include <mutex>
#include <string>

#include <franka/command_types.h>
#include <franka/control_types.h>
#include <franka/duration.h>
#include <franka/robot_state.h>

/**
 * @file robot.h
 * Contains the franka::Robot type.
 */

namespace franka {

class Model;

/**
 * Maintains a network connection to the robot, provides the current robot state,
 * gives access to the model library and allows to execute commands, motions,
 * and torque control.
 *
 * @note
 * The members of this class are threadsafe.
 *
 * @par End effector frame
 * While the end effector parameters are set in a configuration file, it is
 * possible to change the end effector frame with Robot::setEE.
 *
 * @par K frame
 * The K frame is used for Cartesian impedance control and measuring forces
 * and torques. It can be set with Robot::setK.
 */
class Robot {
 public:
  /**
   * Version of the robot server.
   */
  using ServerVersion = uint16_t;

  /**
   * Establishes a connection with the robot.
   *
   * @param[in] franka_address IP/hostname of the robot.
   * @param[in] realtime_config if set to Enforce, an exception will be thrown
   * if realtime priority cannot be set when required. Setting realtime_config
   * to Ignore disables this behavior.
   *
   * @throw NetworkException if the connection is unsuccessful.
   * @throw IncompatibleVersionException if this version of `libfranka` is not supported.
   */
  explicit Robot(const std::string& franka_address,
                 RealtimeConfig realtime_config = RealtimeConfig::kEnforce);

  /**
   * Move-constructs a new Robot instance.
   *
   * @param[in] other Other Robot instance.
   */
  Robot(Robot&& other) noexcept;

  /**
   * Move-assigns this Robot from another Robot instance.
   *
   * @param[in] other Other Robot instance.
   *
   * @return Robot instance.
   */
  Robot& operator=(Robot&& other) noexcept;

  /**
   * Closes the connection.
   */
  ~Robot() noexcept;

  /**
   * @name Motion generation and torque control
   *
   * The callbacks given to the control functions are called with a fixed
   * frequency of 1 \f$[KHz]\f$ and therefore need to be able to compute
   * outputs within this time frame.
   *
   * Only one of these methods can be active at the same time.
   * @{
   */

  /**
   * Starts a control loop for torque control.
   *
   * Sets realtime priority for the current thread.
   * Cannot be executed while another control or motion generator loop is active.
   *
   * @param[in] control_callback Callback function for torque control.
   *
   * @throw ControlException if an error related to torque control or motion generation occurred.
   * @throw InvalidOperationException if a conflicting operation is already running.
   * @throw NetworkException if the connection is lost, e.g. after a timeout.
   * @throw RealtimeException if realtime priority can not be set for the current thread.
   *
   * @see Robot::Robot to change behavior if realtime priority can not be set.
   */
  void control(std::function<Torques(const RobotState&, franka::Duration)> control_callback);

  /**
   * Starts a control loop for a joint position motion generator with torque control.
   *
   * Sets realtime priority for the current thread.
   * Cannot be executed while another control or motion generator loop is active.
   *
   * @param[in] control_callback Callback function for torque control.
   * @param[in] motion_generator_callback Callback function for motion generation.
   *
   * @throw ControlException if an error related to torque control or motion generation occurred.
   * @throw InvalidOperationException if a conflicting operation is already running.
   * @throw NetworkException if the connection is lost, e.g. after a timeout.
   * @throw RealtimeException if realtime priority can not be set for the current thread.
   *
   * @see Robot::Robot to change behavior if realtime priority can not be set.
   */
  void control(
      std::function<Torques(const RobotState&, franka::Duration)> control_callback,
      std::function<JointPositions(const RobotState&, franka::Duration)> motion_generator_callback);

  /**
   * Starts a control loop for a joint velocity motion generator with torque control.
   *
   * Sets realtime priority for the current thread.
   * Cannot be executed while another control or motion generator loop is active.
   *
   * @param[in] control_callback Callback function for torque control.
   * @param[in] motion_generator_callback Callback function for motion generation.
   *
   * @throw ControlException if an error related to torque control or motion generation occurred.
   * @throw InvalidOperationException if a conflicting operation is already running.
   * @throw NetworkException if the connection is lost, e.g. after a timeout.
   * @throw RealtimeException if realtime priority can not be set for the current thread.
   *
   * @see Robot::Robot to change behavior if realtime priority can not be set.
   */
  void control(std::function<Torques(const RobotState&, franka::Duration)> control_callback,
               std::function<JointVelocities(const RobotState&, franka::Duration)>
                   motion_generator_callback);

  /**
   * Starts a control loop for a Cartesian pose motion generator with torque control.
   *
   * Sets realtime priority for the current thread.
   * Cannot be executed while another control or motion generator loop is active.
   *
   * @param[in] control_callback Callback function for torque control.
   * @param[in] motion_generator_callback Callback function for motion generation.
   *
   * @throw ControlException if an error related to torque control or motion generation occurred.
   * @throw InvalidOperationException if a conflicting operation is already running.
   * @throw NetworkException if the connection is lost, e.g. after a timeout.
   * @throw RealtimeException if realtime priority can not be set for the current thread.
   *
   * @see Robot::Robot to change behavior if realtime priority can not be set.
   */
  void control(
      std::function<Torques(const RobotState&, franka::Duration)> control_callback,
      std::function<CartesianPose(const RobotState&, franka::Duration)> motion_generator_callback);

  /**
   * Starts a control loop for a Cartesian velocity motion generator with torque control.
   *
   * Sets realtime priority for the current thread.
   * Cannot be executed while another control or motion generator loop is active.
   *
   * @param[in] control_callback Callback function for torque control.
   * @param[in] motion_generator_callback Callback function for motion generation.
   *
   * @throw ControlException if an error related to torque control or motion generation occurred.
   * @throw InvalidOperationException if a conflicting operation is already running.
   * @throw NetworkException if the connection is lost, e.g. after a timeout.
   * @throw RealtimeException if realtime priority can not be set for the current thread.
   *
   * @see Robot::Robot to change behavior if realtime priority can not be set.
   */
  void control(std::function<Torques(const RobotState&, franka::Duration)> control_callback,
               std::function<CartesianVelocities(const RobotState&, franka::Duration)>
                   motion_generator_callback);

  /**
   * Starts a control loop for a joint position motion generator with a given controller mode.
   *
   * Sets realtime priority for the current thread.
   * Cannot be executed while another control or motion generator loop is active.
   *
   * @param[in] motion_generator_callback Callback function for motion generation.
   * @param[in] controller_mode Controller to use to execute the motion.
   *
   * @throw ControlException if an error related to motion generation occurred.
   * @throw InvalidOperationException if a conflicting operation is already running.
   * @throw NetworkException if the connection is lost, e.g. after a timeout.
   * @throw RealtimeException if realtime priority can not be set for the current thread.
   *
   * @see Robot::Robot to change behavior if realtime priority can not be set.
   */
  void control(
      std::function<JointPositions(const RobotState&, franka::Duration)> motion_generator_callback,
      ControllerMode controller_mode = ControllerMode::kJointImpedance);

  /**
   * Starts a control loop for a joint velocity motion generator with a given controller mode.
   *
   * Sets realtime priority for the current thread.
   * Cannot be executed while another control or motion generator loop is active.
   *
   * @param[in] motion_generator_callback Callback function for motion generation.
   * @param[in] controller_mode Controller to use to execute the motion.
   *
   * @throw ControlException if an error related to motion generation occurred.
   * @throw InvalidOperationException if a conflicting operation is already running.
   * @throw NetworkException if the connection is lost, e.g. after a timeout.
   * @throw RealtimeException if realtime priority can not be set for the current thread.
   *
   * @see Robot::Robot to change behavior if realtime priority can not be set.
   */
  void control(
      std::function<JointVelocities(const RobotState&, franka::Duration)> motion_generator_callback,
      ControllerMode controller_mode = ControllerMode::kJointImpedance);

  /**
   * Starts a control loop for a Cartesian pose motion generator with a given controller mode.
   *
   * Sets realtime priority for the current thread.
   * Cannot be executed while another control or motion generator loop is active.
   *
   * @param[in] motion_generator_callback Callback function for motion generation.
   * @param[in] controller_mode Controller to use to execute the motion.
   *
   * @throw ControlException if an error related to motion generation occurred.
   * @throw InvalidOperationException if a conflicting operation is already running.
   * @throw NetworkException if the connection is lost, e.g. after a timeout.
   * @throw RealtimeException if realtime priority can not be set for the current thread.
   *
   * @see Robot::Robot to change behavior if realtime priority can not be set.
   */
  void control(
      std::function<CartesianPose(const RobotState&, franka::Duration)> motion_generator_callback,
      ControllerMode controller_mode = ControllerMode::kJointImpedance);

  /**
   * Starts a control loop for a Cartesian velocity motion generator with a given controller mode.
   *
   * Sets realtime priority for the current thread.
   * Cannot be executed while another control or motion generator loop is active.
   *
   * @param[in] motion_generator_callback Callback function for motion generation.
   * @param[in] controller_mode Controller to use to execute the motion.
   *
   * @throw ControlException if an error related to motion generation occurred.
   * @throw InvalidOperationException if a conflicting operation is already running.
   * @throw NetworkException if the connection is lost, e.g. after a timeout.
   * @throw RealtimeException if realtime priority can not be set for the current thread.
   *
   * @see Robot::Robot to change behavior if realtime priority can not be set.
   */
  void control(std::function<CartesianVelocities(const RobotState&, franka::Duration)>
                   motion_generator_callback,
               ControllerMode controller_mode = ControllerMode::kJointImpedance);

  /**
   * @}
   */

  /**
   * Starts a loop for reading the current robot state.
   *
   * Cannot be executed while a control or motion generator loop is running.
   *
   * @param[in] read_callback Callback function for robot state reading.
   *
   * @throw InvalidOperationException if a conflicting operation is already running.
   * @throw NetworkException if the connection is lost, e.g. after a timeout.
   */
  void read(std::function<bool(const RobotState&)> read_callback);

  /**
   * Waits for a robot state update and returns it.
   *
   * Cannot be executed while a control or motion generator loop is running.
   *
   * @return Current robot state.
   *
   * @throw InvalidOperationException if a conflicting operation is already running.
   * @throw NetworkException if the connection is lost, e.g. after a timeout.
   *
   * @see Robot::read for a way to repeatedly receive the robot state.
   */
  RobotState readOnce();

  /**
   * @name Commands
   *
   * Commands are executed by communicating with the robot over the network.
   * These functions should therefore not be called from within control or motion generator loops.
   * @{
   */

  /**
   * Returns the parameters of a virtual wall.
   *
   * @param[in] id ID of the virtual wall.
   *
   * @return Parameters of virtual wall.
   *
   * @throw CommandException if an error occurred.
   */
  VirtualWallCuboid getVirtualWall(int32_t id);

  /**
<<<<<<< HEAD
   * Changes the type of controller used for idle mode.
   *
   * The robot is in idle mode when holding the current position, i.e. when no motion
   * is being performed and guiding mode is not active.
   *
   * The controller mode is reset when a motion is started or guiding mode is activated.
   *
   * @param[in] controller_mode Controller mode.
   *
   * @throw CommandException if an error occurred.
   *
   * @see setGuidingMode for an explanation of guiding mode.
   * @see control to start a motion.
   */
  void setIdleControllerMode(ControllerMode controller_mode);

  /**
=======
>>>>>>> 9ee6828e
   * Changes the collision behavior.
   *
   * Set separate torque and force boundaries for acceleration/deceleration
   * and constant velocity movement phases.
   *
   * Forces or torques between lower and upper threshold are shown as
   * contacts in the RobotState.
   * Forces or torques above the upper threshold are registered as collision
   * and cause the robot to stop moving.
   *
   * @param[in] lower_torque_thresholds_acceleration Contact torque thresholds during
   * acceleration/deceleration in \f$[Nm]\f$.
   * @param[in] upper_torque_thresholds_acceleration Collision torque thresholds during
   * acceleration/deceleration in \f$[Nm]\f$.
   * @param[in] lower_torque_thresholds_nominal Contact torque thresholds in \f$[Nm]\f$.
   * @param[in] upper_torque_thresholds_nominal Collision torque thresholds in \f$[Nm]\f$.
   * @param[in] lower_force_thresholds_acceleration Contact force thresholds during
   * acceleration/deceleration in \f$[N]\f$.
   * @param[in] upper_force_thresholds_acceleration Collision force thresholds during
   * acceleration/deceleration in \f$[N]\f$.
   * @param[in] lower_force_thresholds_nominal Contact force thresholds in \f$[N]\f$.
   * @param[in] upper_force_thresholds_nominal Collision force thresholds in \f$[N]\f$.
   *
   * @throw CommandException if an error occurred.
   *
   * @see RobotState::cartesian_contact
   * @see RobotState::cartesian_collision
   * @see RobotState::joint_contact
   * @see RobotState::joint_collision
   * @see Robot::automaticErrorRecovery for performing a reset after a collision.
   */
  void setCollisionBehavior(const std::array<double, 7>& lower_torque_thresholds_acceleration,
                            const std::array<double, 7>& upper_torque_thresholds_acceleration,
                            const std::array<double, 7>& lower_torque_thresholds_nominal,
                            const std::array<double, 7>& upper_torque_thresholds_nominal,
                            const std::array<double, 6>& lower_force_thresholds_acceleration,
                            const std::array<double, 6>& upper_force_thresholds_acceleration,
                            const std::array<double, 6>& lower_force_thresholds_nominal,
                            const std::array<double, 6>& upper_force_thresholds_nominal);

  /**
   * Changes the collision behavior.
   *
   * Set common torque and force boundaries for acceleration/deceleration and
   * constant velocity movement phases.
   *
   * Forces or torques between lower and upper threshold are shown as contacts in the RobotState.
   * Forces or torques above the upper threshold are registered as collision and cause the robot to
   * stop moving.
   *
   * @param[in] lower_torque_thresholds Contact torque thresholds in \f$[Nm]\f$.
   * @param[in] upper_torque_thresholds Collision torque thresholds in \f$[Nm]\f$.
   * @param[in] lower_force_thresholds Contact force thresholds in \f$[N]\f$.
   * @param[in] upper_force_thresholds Collision force thresholds in \f$[N]\f$.
   *
   * @throw CommandException if an error occurred.
   *
   * @see RobotState::cartesian_contact
   * @see RobotState::cartesian_collision
   * @see RobotState::joint_contact
   * @see RobotState::joint_collision
   * @see Robot::automaticErrorRecovery for performing a reset after a collision.
   */
  void setCollisionBehavior(const std::array<double, 7>& lower_torque_thresholds,
                            const std::array<double, 7>& upper_torque_thresholds,
                            const std::array<double, 6>& lower_force_thresholds,
                            const std::array<double, 6>& upper_force_thresholds);

  /**
   * Sets the impedance for each joint.
   *
   * @param[in] K_theta Joint impedance values \f$K_{\theta}\f$.
   *
   * @throw CommandException if an error occurred.
   */
  void setJointImpedance(
      const std::array<double, 7>& K_theta);  // NOLINT (readability-identifier-naming)

  /**
   * Sets the Cartesian impedance for (x, y, z, roll, pitch, yaw).
   *
   * @param[in] K_x Cartesian impedance values \f$K_x=(x, y, z, R, P, Y)\f$.
   *
   * @throw CommandException if an error occurred.
   */
  void setCartesianImpedance(
      const std::array<double, 6>& K_x);  // NOLINT (readability-identifier-naming)

  /**
   * Locks or unlocks guiding mode movement in (x, y, z, roll, pitch, yaw).
   *
   * If a flag is set to true, movement is unlocked.
   *
   * @note
   * Guiding mode can be enabled by pressing the two opposing buttons near the robot's flange.
   *
   * @param[in] guiding_mode Unlocked movement in (x, y, z, R, P, Y) in guiding mode.
   * @param[in] elbow True if the elbow is free in guiding mode, false otherwise.
   *
   * @throw CommandException if an error occurred.
   */
  void setGuidingMode(const std::array<bool, 6>& guiding_mode, bool elbow);

  /**
   * Sets the transformation \f$^{EE}T_K\f$ from end effector to K frame.
   *
   * The transformation matrix is represented as a vectorized 4x4 matrix in column-major format.
   *
   * @param[in] EE_T_K Vectorized EE-to-K transformation matrix \f$^{EE}T_K\f$, column-major.
   *
   * @throw CommandException if an error occurred.
   *
   * @see Robot for an explanation of the K frame.
   */
  void setK(const std::array<double, 16>& EE_T_K);  // NOLINT (readability-identifier-naming)

  /**
   * Sets the transformation \f$^FT_{EE}\f$ from flange to end effector frame.
   *
   * The transformation matrix is represented as a vectorized 4x4 matrix in column-major format.
   *
   * @param[in] F_T_EE Vectorized flange-to-EE transformation matrix \f$^FT_{EE}\f$, column-major.
   *
   * @throw CommandException if an error occurred.
   *
   * @see RobotState::O_T_EE for end-effector pose in world base frame.
   * @see Robot for an explanation of the EE frame.
   */
  void setEE(const std::array<double, 16>& F_T_EE);  // NOLINT (readability-identifier-naming)

  /**
   * Sets dynamic parameters of a payload.
   *
   * @note
   * This is not for setting end effector parameters, which have to be set in a configuration file.
   *
   * @param[in] load_mass Mass of the load in \f$[kg]\f$.
   * @param[in] F_x_Cload Translation from flange to center of mass of load
   * \f$^Fx_{C_\text{load}}\f$ in \f$[m]\f$.
   * @param[in] load_inertia Inertia matrix \f$I_\text{load}\f$ in \f$[kg \times m^2]\f$,
   * column-major.
   *
   * @throw CommandException if an error occurred.
   */
  void setLoad(double load_mass,
               const std::array<double, 3>& F_x_Cload,  // NOLINT (readability-identifier-naming)
               const std::array<double, 9>& load_inertia);

  /**
<<<<<<< HEAD
   * Sets a time scaling factor for all motion generators.
   *
   * Slows down or speeds up a trajectory.
   *
   * @param[in] factor Time scaling factor \f$\in [0, 1]\f$.
   *
   * @throw CommandException if an error occurred.
   */
  void setTimeScalingFactor(double factor);

  /**
   * Runs automatic error recovery on the robot.
=======
   * Runs automatic error recovery on FRANKA.
>>>>>>> 9ee6828e
   *
   * Automatic error recovery e.g. resets the robot after a collision occurred.
   *
   * @throw CommandException if an error occurred.
   */
  void automaticErrorRecovery();

  /**
   * @}
   */

  /**
   * Loads the model library from the robot.
   *
   * @return Model instance.
   *
   * @throw ModelException if the model library cannot be loaded.
   */
  Model loadModel();

  /**
   * Returns the software version reported by the connected server.
   *
   * @return Software version of the connected server.
   */
  ServerVersion serverVersion() const noexcept;

  Robot(const Robot&) = delete;
  Robot& operator=(const Robot&) = delete;

  class Impl;

 private:
  std::unique_ptr<Impl> impl_;
  std::mutex control_mutex_;
};

}  // namespace franka<|MERGE_RESOLUTION|>--- conflicted
+++ resolved
@@ -315,26 +315,6 @@
   VirtualWallCuboid getVirtualWall(int32_t id);
 
   /**
-<<<<<<< HEAD
-   * Changes the type of controller used for idle mode.
-   *
-   * The robot is in idle mode when holding the current position, i.e. when no motion
-   * is being performed and guiding mode is not active.
-   *
-   * The controller mode is reset when a motion is started or guiding mode is activated.
-   *
-   * @param[in] controller_mode Controller mode.
-   *
-   * @throw CommandException if an error occurred.
-   *
-   * @see setGuidingMode for an explanation of guiding mode.
-   * @see control to start a motion.
-   */
-  void setIdleControllerMode(ControllerMode controller_mode);
-
-  /**
-=======
->>>>>>> 9ee6828e
    * Changes the collision behavior.
    *
    * Set separate torque and force boundaries for acceleration/deceleration
@@ -484,22 +464,7 @@
                const std::array<double, 9>& load_inertia);
 
   /**
-<<<<<<< HEAD
-   * Sets a time scaling factor for all motion generators.
-   *
-   * Slows down or speeds up a trajectory.
-   *
-   * @param[in] factor Time scaling factor \f$\in [0, 1]\f$.
-   *
-   * @throw CommandException if an error occurred.
-   */
-  void setTimeScalingFactor(double factor);
-
-  /**
    * Runs automatic error recovery on the robot.
-=======
-   * Runs automatic error recovery on FRANKA.
->>>>>>> 9ee6828e
    *
    * Automatic error recovery e.g. resets the robot after a collision occurred.
    *
