#include "motion_generator_loop.h"

#include <exception>

#include "motion_generator_traits.h"

namespace franka {

template <typename T>
MotionGeneratorLoop<T>::MotionGeneratorLoop(RobotControl& robot,
                                            ControlCallback control_callback,
                                            MotionGeneratorCallback motion_callback)
    : ControlLoopBase(robot, control_callback), motion_callback_(std::move(motion_callback)) {
  if (!control_callback_) {
    throw std::invalid_argument("libfranka: Invalid control callback given.");
  }
  if (!motion_callback_) {
    throw std::invalid_argument("libfranka: Invalid motion callback given.");
  }

  motion_id_ = robot.startMotion(
      research_interface::robot::Move::ControllerMode::kExternalController,
      MotionGeneratorTraits<T>::kMotionGeneratorMode, kDefaultDeviation, kDefaultDeviation);
}

template <typename T>
MotionGeneratorLoop<T>::MotionGeneratorLoop(RobotControl& robot,
                                            ControllerMode controller_mode,
                                            MotionGeneratorCallback motion_callback)
    : ControlLoopBase(robot, {}), motion_callback_(std::move(motion_callback)) {
  if (!motion_callback_) {
    throw std::invalid_argument("libfranka: Invalid motion callback given.");
  }
  research_interface::robot::Move::ControllerMode mode;
  switch (controller_mode) {
    case ControllerMode::kJointImpedance:
      mode = decltype(mode)::kJointImpedance;
      break;
    case ControllerMode::kMotorPD:
      mode = decltype(mode)::kMotorPD;
      break;
    case ControllerMode::kJointPosition:
      mode = decltype(mode)::kJointPosition;
      break;
    case ControllerMode::kCartesianImpedance:
      mode = decltype(mode)::kCartesianImpedance;
      break;
    default:
      throw std::invalid_argument("libfranka: Invalid motion generator mode given.");
  }
  motion_id_ = robot.startMotion(mode, MotionGeneratorTraits<T>::kMotionGeneratorMode,
                                 kDefaultDeviation, kDefaultDeviation);
}

template <typename T>
<<<<<<< HEAD
=======
MotionGeneratorLoop<T>::~MotionGeneratorLoop() noexcept {
  try {
    robot_.stopMotion(motion_id_);
  } catch (...) {
  }
  if (control_callback_) {
    try {
      robot_.stopController();
    } catch (...) {
    }
  }
}

template <typename T>
>>>>>>> 06705198
void MotionGeneratorLoop<T>::operator()() {
  RobotState robot_state = robot_.update();
  robot_.throwOnMotionError(robot_state, &motion_id_);

  Duration previous_time = robot_state.time;

  research_interface::robot::MotionGeneratorCommand motion_command{};
  if (control_callback_) {
    research_interface::robot::ControllerCommand control_command{};
    while (spinOnce(robot_state, robot_state.time - previous_time, &motion_command) &&
           spinOnce(robot_state, robot_state.time - previous_time, &control_command)) {
      previous_time = robot_state.time;
      robot_state = robot_.update(&motion_command, &control_command);
      robot_.throwOnMotionError(robot_state, &motion_id_);
    }
  } else {
    while (spinOnce(robot_state, robot_state.time - previous_time, &motion_command)) {
      previous_time = robot_state.time;
      robot_state = robot_.update(&motion_command);
      robot_.throwOnMotionError(robot_state, &motion_id_);
    }
  }
}

template <typename T>
bool MotionGeneratorLoop<T>::spinOnce(const RobotState& robot_state,
                                      franka::Duration time_step,
                                      research_interface::robot::MotionGeneratorCommand* command) {
  T motion_output = motion_callback_(robot_state, time_step);
  if (motion_output.stop()) {
    return false;
  }
  convertMotion(motion_output, command);
  return true;
}

template <>
void MotionGeneratorLoop<JointPositions>::convertMotion(
    const JointPositions& motion,
    research_interface::robot::MotionGeneratorCommand* command) {
  command->q_d = motion.q;
}

template <>
void MotionGeneratorLoop<JointVelocities>::convertMotion(
    const JointVelocities& motion,
    research_interface::robot::MotionGeneratorCommand* command) {
  command->dq_d = motion.dq;
}

template <>
void MotionGeneratorLoop<CartesianPose>::convertMotion(
    const CartesianPose& motion,
    research_interface::robot::MotionGeneratorCommand* command) {
  command->O_T_EE_d = motion.O_T_EE;
}

template <>
void MotionGeneratorLoop<CartesianVelocities>::convertMotion(
    const CartesianVelocities& motion,
    research_interface::robot::MotionGeneratorCommand* command) {
  command->O_dP_EE_d = motion.O_dP_EE;
}

}  // namespace franka<|MERGE_RESOLUTION|>--- conflicted
+++ resolved
@@ -53,26 +53,9 @@
 }
 
 template <typename T>
-<<<<<<< HEAD
-=======
-MotionGeneratorLoop<T>::~MotionGeneratorLoop() noexcept {
-  try {
-    robot_.stopMotion(motion_id_);
-  } catch (...) {
-  }
-  if (control_callback_) {
-    try {
-      robot_.stopController();
-    } catch (...) {
-    }
-  }
-}
-
-template <typename T>
->>>>>>> 06705198
 void MotionGeneratorLoop<T>::operator()() {
   RobotState robot_state = robot_.update();
-  robot_.throwOnMotionError(robot_state, &motion_id_);
+  robot_.throwOnMotionError(robot_state, motion_id_);
 
   Duration previous_time = robot_state.time;
 
@@ -83,13 +66,13 @@
            spinOnce(robot_state, robot_state.time - previous_time, &control_command)) {
       previous_time = robot_state.time;
       robot_state = robot_.update(&motion_command, &control_command);
-      robot_.throwOnMotionError(robot_state, &motion_id_);
+      robot_.throwOnMotionError(robot_state, motion_id_);
     }
   } else {
     while (spinOnce(robot_state, robot_state.time - previous_time, &motion_command)) {
       previous_time = robot_state.time;
       robot_state = robot_.update(&motion_command);
-      robot_.throwOnMotionError(robot_state, &motion_id_);
+      robot_.throwOnMotionError(robot_state, motion_id_);
     }
   }
 }
